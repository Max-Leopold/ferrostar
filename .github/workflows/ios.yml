name: iOS CI

on:
  push:
    branches: [ "*" ]
  pull_request:
    branches: [ main ]

jobs:
  build-ferrostar:
    runs-on: macos-13

    steps:
    - name: Checkout repo
      uses: actions/checkout@v4

    - name: Build iOS XCFramework
      run: ./build-ios.sh --release
      working-directory: common

    - name: 'Upload Artifact'
      uses: actions/upload-artifact@v4
      with:
        name: libferrostar-rs.xcframework.zip
        path: common/target/ios/libferrostar-rs.xcframework.zip
        retention-days: 5

  build-demo:
    runs-on: macos-13
    needs: build-ferrostar
    strategy:
      matrix:
        scheme: [
          "iOS Demo"
        ]
    
    steps:
    - name: Checkout repo
      uses: actions/checkout@v4

    - name: Configure Package.swift for local development
      run: sed -i '' 's/let useLocalFramework = false/let useLocalFramework = true/' Package.swift

    - name: Download libferrostar-rs.xcframework.
      uses: actions/download-artifact@v4
      with:
        path: common
        name: libferrostar-rs.xcframework.zip

    - name: Unzip libferrostar-rs.xcframework
<<<<<<< HEAD
      run: unzip libferrostar-rs.xcframework.zip -d common

    - name: Configure Package.swift for local development
      run: sed -i '' 's/let useLocalFramework = false/let useLocalFramework = true/' Package.swift
=======
      run: unzip libferrostar-rs.xcframework.zip
      working-directory: common
>>>>>>> b005134a

    - name: Install xcbeautify
      run: brew install xcbeautify

    - name: Rename API-Keys.plist template
      run: mv apple/DemoApp/API-Keys.plist.template apple/DemoApp/API-Keys.plist

    - name: Build ${{ matrix.scheme }}
      run: xcodebuild -scheme "${{ matrix.scheme }}" build -configuration Debug -skipMacroValidation \
        CODE_SIGN_IDENTITY="" CODE_SIGNING_REQUIRED=NO CODE_SIGNING_ALLOWED=NO | xcbeautify && exit ${PIPESTATUS[0]}
      working-directory: apple/DemoApp
      
    - name: 'Upload Artifact'
      uses: actions/upload-artifact@v4
      with:
        name: Demo-Package.swift
        path: Package.swift
        retention-days: 5

  test:
    runs-on: macos-13
    needs: build-ferrostar
    strategy:
      matrix:
        scheme: [
          FerrostarCore-Package
        ]
        destination: [
          # TODO: Add more destinations
          'platform=iOS Simulator,name=iPhone 15,OS=17.0.1'
        ]

    steps:
    - name: Checkout repo
      uses: actions/checkout@v4

    - name: Configure Package.swift for local development
      run: sed -i '' 's/let useLocalFramework = false/let useLocalFramework = true/' Package.swift

    - name: Download libferrostar-rs.xcframework.
      uses: actions/download-artifact@v4
      with:
        path: common
        name: libferrostar-rs.xcframework.zip

    - name: Unzip libferrostar-rs.xcframework
<<<<<<< HEAD
      run: unzip libferrostar-rs.xcframework.zip -d common

    - name: Configure Package.swift for local development
      run: sed -i '' 's/let useLocalFramework = false/let useLocalFramework = true/' Package.swift
=======
      run: unzip libferrostar-rs.xcframework.zip
      working-directory: common
>>>>>>> b005134a

    - name: Install xcbeautify
      run: brew install xcbeautify

    - name: Test ${{ matrix.scheme }} on ${{ matrix.destination }}
      run: xcodebuild -scheme ${{ matrix.scheme }} test -skipMacroValidation -destination '${{ matrix.destination }}' | xcbeautify && exit ${PIPESTATUS[0]}

    - name: 'Upload Artifact'
      uses: actions/upload-artifact@v4
      with:
        name: Library-Package.swift
        path: Package.swift
        retention-days: 5<|MERGE_RESOLUTION|>--- conflicted
+++ resolved
@@ -48,15 +48,8 @@
         name: libferrostar-rs.xcframework.zip
 
     - name: Unzip libferrostar-rs.xcframework
-<<<<<<< HEAD
-      run: unzip libferrostar-rs.xcframework.zip -d common
-
-    - name: Configure Package.swift for local development
-      run: sed -i '' 's/let useLocalFramework = false/let useLocalFramework = true/' Package.swift
-=======
       run: unzip libferrostar-rs.xcframework.zip
       working-directory: common
->>>>>>> b005134a
 
     - name: Install xcbeautify
       run: brew install xcbeautify
@@ -103,15 +96,8 @@
         name: libferrostar-rs.xcframework.zip
 
     - name: Unzip libferrostar-rs.xcframework
-<<<<<<< HEAD
-      run: unzip libferrostar-rs.xcframework.zip -d common
-
-    - name: Configure Package.swift for local development
-      run: sed -i '' 's/let useLocalFramework = false/let useLocalFramework = true/' Package.swift
-=======
       run: unzip libferrostar-rs.xcframework.zip
       working-directory: common
->>>>>>> b005134a
 
     - name: Install xcbeautify
       run: brew install xcbeautify
